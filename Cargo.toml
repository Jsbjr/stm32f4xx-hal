[package]
edition = "2018"

authors = ["Daniel Egger <daniel@eggers-club.de>"]
categories = [
    "embedded",
    "hardware-support",
    "no-std",
]
description = "Peripheral access API for STM32F4 series microcontrollers"
documentation = "https://docs.rs/stm32f4xx-hal"
keywords = [
    "arm",
    "cortex-m",
    "stm32f4xx",
    "hal",
]
license = "0BSD"
name = "stm32f4xx-hal"
readme = "README.md"
repository = "https://github.com/stm32-rs/stm32f4xx-hal"
version = "0.9.0"

[package.metadata.docs.rs]
features = ["stm32f429", "rt", "usb_fs", "can", "i2s"]
targets = ["thumbv7em-none-eabihf"]

[dependencies]
bxcan = { version = ">=0.4, <0.6", optional = true }
cortex-m = "0.7"
cortex-m-rt = "0.6.10"
nb = "1"
rand_core = "0.6"
rtcc = "0.2"
stm32f4 = "0.13"
synopsys-usb-otg = { version = "0.2.0", features = ["cortex-m"], optional = true }
sdio-host = { version = "0.5.0", optional = true }
embedded-dma = "0.1.2"
bare-metal = { version = "1" }
cast = { default-features = false, version = "0.2.2" }
void = { default-features = false, version = "1.0.2" }
embedded-hal = { features = ["unproven"], version = "0.2.3" }

[dependencies.stm32_i2s_v12x]
version = "0.2.0"
optional = true

[dev-dependencies]
panic-semihosting = "0.5.3"
cortex-m-semihosting = "0.3.3"
arrayvec = { version = "0.5.1", default-features = false }
panic-halt = "0.2.0"
ssd1306 = "0.5"
embedded-graphics = "0.6.2"
usb-device = "0.2.5"
usbd-serial = "0.1.0"
micromath = "1.0.0"
cortex-m-rtic = "0.5.6"

[features]
device-selected = []
rt = ["stm32f4/rt"]
# Note: stm32f4 has only one feature for some very similar device families,
# so it's intended for e.g. stm32f405/415 to both enable stm32f4/stm32f405.
stm32f401 = ["stm32f4/stm32f401", "device-selected"]
stm32f405 = ["stm32f4/stm32f405", "device-selected"]
stm32f407 = ["stm32f4/stm32f407", "device-selected"]
stm32f410 = ["stm32f4/stm32f410", "device-selected"]
stm32f411 = ["stm32f4/stm32f411", "device-selected"]
stm32f412 = ["stm32f4/stm32f412", "device-selected"]
stm32f413 = ["stm32f4/stm32f413", "device-selected"]
stm32f415 = ["stm32f4/stm32f405", "device-selected"]
stm32f417 = ["stm32f4/stm32f407", "device-selected"]
stm32f423 = ["stm32f4/stm32f413", "device-selected"]
stm32f427 = ["stm32f4/stm32f427", "device-selected"]
stm32f429 = ["stm32f4/stm32f429", "device-selected"]
stm32f437 = ["stm32f4/stm32f427", "device-selected"]
stm32f439 = ["stm32f4/stm32f429", "device-selected"]
stm32f446 = ["stm32f4/stm32f446", "device-selected"]
stm32f469 = ["stm32f4/stm32f469", "device-selected"]
stm32f479 = ["stm32f4/stm32f469", "device-selected"]

usb_fs = ["synopsys-usb-otg", "synopsys-usb-otg/fs"]
usb_hs = ["synopsys-usb-otg", "synopsys-usb-otg/hs"]

can = ["bxcan"]

sdio = ["sdio-host"]

i2s = ["stm32_i2s_v12x"]

[profile.dev]
debug = true
lto = true

[profile.release]
debug = true
lto = true
opt-level = "s"

[[example]]
name = "blinky-timer-irq"
required-features = ["rt", "stm32f411"]

[[example]]
name = "usb_serial"
required-features = ["rt", "stm32f401", "usb_fs"]

[[example]]
name = "sd"
required-features = ["rt", "stm32f405", "sdio"]

[[example]]
name = "delay-blinky"
required-features = ["rt", "stm32f411"]

[[example]]
name = "dwt-blinky"
required-features = ["rt", "stm32f429"]

[[example]]
name = "ssd1306-image"
required-features = ["rt", "stm32f411"]

[[example]]
name = "stopwatch-with-ssd1306-and-interrupts"
required-features = ["rt", "stm32f411"]

[[example]]
name = "analog-stopwatch-with-spi-ssd1306"
required-features = ["rt", "stm32f429"]

[[example]]
name = "rng-display"
required-features = ["rt", "stm32f407"]

[[example]]
name = "qei"
required-features = ["rt", "stm32f411"]

[[example]]
name = "can-send"
required-features = ["can", "stm32f405"]

[[example]]
<<<<<<< HEAD
name = "i2s-audio-out"
required-features = ["stm32f411", "rt", "i2s"]

[[example]]
name = "i2s-audio-out-dma"
required-features = ["stm32f411", "rt", "i2s"]
=======
name = "rtic"
required-features = ["rt", "stm32f407"]
>>>>>>> 2090a28d
<|MERGE_RESOLUTION|>--- conflicted
+++ resolved
@@ -143,14 +143,13 @@
 required-features = ["can", "stm32f405"]
 
 [[example]]
-<<<<<<< HEAD
 name = "i2s-audio-out"
 required-features = ["stm32f411", "rt", "i2s"]
 
 [[example]]
 name = "i2s-audio-out-dma"
 required-features = ["stm32f411", "rt", "i2s"]
-=======
+
+[[example]]
 name = "rtic"
-required-features = ["rt", "stm32f407"]
->>>>>>> 2090a28d
+required-features = ["rt", "stm32f407"]